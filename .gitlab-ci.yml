--- conflicted
+++ resolved
@@ -62,12 +62,9 @@
     - mpirun -n 4 python3 demo_stokes.py
     - python3 demo_periodic3d.py
     - mpirun -n 4 python3 demo_periodic3d.py
-<<<<<<< HEAD
     - cd cubes
     - python3 create_and_export_mesh.py
     - python3 cube_bench.py
-=======
->>>>>>> 3406161a
 
 # test:
 #   stage: test
