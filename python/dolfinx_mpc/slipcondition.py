--- conflicted
+++ resolved
@@ -14,11 +14,14 @@
     comm = mesh.mpi_comm()
 
     meshtag, marker = meshtag_info
-    n_vec = normal.vector.getArray()
+    n_vec = normal.x.array()
 
     # Info from parent space
-    global_indices = np.array(W.dofmap.index_map.global_indices(False))
-    ghost_owners = W.dofmap.index_map.ghost_owner_rank()
+    W_global_indices = np.array(W.dofmap.index_map.global_indices(False))
+    W_ghost_owners = W.dofmap.index_map.ghost_owner_rank()
+    W_bs = W.dofmap.index_map.block_size
+    W_local_size = W.dofmap.index_map.size_local
+
     bs = W.dofmap.index_map.block_size
     local_size = W.dofmap.index_map.size_local
     pairs = []
@@ -26,7 +29,8 @@
 
     # Output arrays
     slaves, masters, coeffs, owners, offsets = [], [], [], [], [0]
-
+    ghost_slaves, ghost_masters, ghost_coeffs, ghost_owners,\
+        ghost_offsets = [], [], [], [], [0]
     # Stack all Dirichlet BC dofs in one array, as MPCs cannot be used on
     # Dirichlet BC dofs.
     bc_dofs = []
@@ -39,12 +43,11 @@
     if Wsub is None:
         entity_dofs = fem.locate_dofs_topological(
             W, meshtag.dim, marked_entities)
-        local_dofs = entity_dofs[entity_dofs[:, 0] < local_size * bs]
         # Determine which dofs are located at the same coordinate
         # and create a mapping for the local slaves
-        for i in range(len(local_dofs[:, 0])):
+        for i in range(len(entity_dofs[:, 0])):
             pairs.append(np.flatnonzero(np.isclose(np.linalg.norm(
-                x[local_dofs[:, 0]]-x[local_dofs[i, 0]], axis=1), 0)))
+                x[entity_dofs[:, 0]]-x[entity_dofs[i, 0]], axis=1), 0)))
         if len(pairs) > 0:
             unique_pairs = np.unique(pairs, axis=0)
             for pair in unique_pairs:
@@ -60,7 +63,7 @@
                                   n_vec[normal_dofs[slave_index]])
                         if not np.isclose(coeff, 0):
                             pair_masters.append(
-                                global_indices[normal_dofs[index]])
+                                W_global_indices[normal_dofs[index]])
                             pair_coeffs.append(coeff)
                             if normal_dofs[index] < local_size*bs:
                                 pair_owners.append(comm.rank)
@@ -72,7 +75,7 @@
                     # append one to enforce Dirichlet BC 0
                     if len(pair_masters) == 0:
                         local_master = normal_dofs[master_indices[0]]
-                        pair_masters = [global_indices[local_master]]
+                        pair_masters = [W_global_indices[local_master]]
                         pair_coeffs = [-n_vec[local_master] /
                                        n_vec[normal_dofs[slave_index]]]
                         if local_master < local_size*bs:
@@ -81,48 +84,28 @@
                             pair_owners.append(
                                 ghost_owners[local_master
                                              // bs - local_size])
+                    if normal_dofs[slave_index] < W_local_size*W_bs:
+                        slaves.append(normal_dofs[slave_index])
+                        masters.extend(pair_masters)
+                        coeffs.extend(pair_coeffs)
+                        offsets.append(len(masters))
+                        owners.extend(pair_owners)
+                    else:
+                        ghost_slaves.append(normal_dofs[slave_index])
+                        ghost_masters.extend(pair_masters)
+                        ghost_coeffs.extend(pair_coeffs)
+                        ghost_offsets.append(len(ghost_masters))
+                        ghost_owners.extend(pair_owners)
 
-                    slaves.append(normal_dofs[slave_index])
-                    masters.extend(pair_masters)
-                    coeffs.extend(pair_coeffs)
-                    offsets.append(len(masters))
-                    owners.extend(pair_owners)
     else:
-<<<<<<< HEAD
-        # If the constraint is on a subspace, which normal
-        # is in the collapsed subspace
-        n_imap = normal.function_space.dofmap.index_map
         entity_dofs = fem.locate_dofs_topological(
             (Wsub, normal.function_space), meshtag.dim, marked_entities)
-        local_dofs = entity_dofs[entity_dofs[:, 1] < n_imap.size_local *
-                                 n_imap.block_size]
-=======
-        x = W.tabulate_dof_coordinates()
-        facet_dofs = fem.locate_dofs_topological(
-            (Wsub, normal.function_space), fdim, marked_facets)
-        local_dofs = facet_dofs
-        # Info from parent space
-        W_global_indices = np.array(W.dofmap.index_map.global_indices(False))
-        W_ghost_owners = W.dofmap.index_map.ghost_owner_rank()
-        W_bs = W.dofmap.index_map.block_size
-        W_local_size = W.dofmap.index_map.size_local
->>>>>>> 028d2bcd
-
-        # Normal vector with ghost values
-        n_vec = normal.x.array()
         # Determine which dofs are located at the same coordinate
         # and create a mapping for the local slaves
         pairs = []
-        for i in range(len(local_dofs[:, 0])):
+        for i in range(len(entity_dofs[:, 0])):
             pairs.append(np.flatnonzero(np.isclose(np.linalg.norm(
-                x[local_dofs[:, 0]]-x[local_dofs[i, 0]], axis=1), 0)))
-<<<<<<< HEAD
-=======
-        # Check if any dofs are on this processor
-        slaves, masters, coeffs, owners, offsets = [], [], [], [], [0]
-        ghost_slaves, ghost_masters, ghost_coeffs, ghost_owners,\
-            ghost_offsets = [], [], [], [], [0]
->>>>>>> 028d2bcd
+                x[entity_dofs[:, 0]]-x[entity_dofs[i, 0]], axis=1), 0)))
 
         if len(pairs) > 0:
             unique_pairs = np.unique(pairs, axis=0)
@@ -153,86 +136,6 @@
                     # If all coeffs are 0 (normal aligned with axis),
                     # append one to enforce Dirichlet BC 0
                     if len(pair_masters) == 0:
-<<<<<<< HEAD
-                        local_master = normal_dofs[master_indices[0]]
-                        pair_masters = [n_to_W[global_indices[local_master]]]
-                        pair_coeffs = [-n_vec[local_master] /
-                                       n_vec[normal_dofs[slave_index]]]
-                        if local_master < local_size*bs:
-                            pair_owners.append(comm.rank)
-                        else:
-                            pair_owners.append(
-                                ghost_owners[local_master//bs
-                                             - local_size])
-
-                    slaves.append(n_to_W[normal_dofs[slave_index]])
-                    masters.extend(pair_masters)
-                    coeffs.extend(pair_coeffs)
-                    offsets.append(len(masters))
-                    owners.extend(pair_owners)
-
-    # Send ghost slaves to other processors
-    shared_indices = cpp.mpc.compute_shared_indices(
-        W._cpp_object)
-    blocks = np.array(slaves)//bs
-    ghost_indices = np.flatnonzero(
-        np.isin(blocks, np.array(list(shared_indices.keys()))))
-    slaves_to_send = {}
-    for slave_index in ghost_indices:
-        for proc in shared_indices[slaves[slave_index]//bs]:
-            if (proc in slaves_to_send.keys()):
-                slaves_to_send[proc][global_indices[
-                    slaves[slave_index]]] = {
-                    "masters": masters[offsets[slave_index]:
-                                       offsets[slave_index+1]],
-                    "coeffs": coeffs[offsets[slave_index]:
-                                     offsets[slave_index+1]],
-                    "owners": owners[offsets[slave_index]:
-                                     offsets[slave_index+1]]
-                }
-
-            else:
-                slaves_to_send[proc] = {global_indices[
-                    slaves[slave_index]]: {
-                    "masters": masters[offsets[slave_index]:
-                                       offsets[slave_index+1]],
-                    "coeffs": coeffs[offsets[slave_index]:
-                                     offsets[slave_index+1]],
-                    "owners": owners[offsets[slave_index]:
-                                     offsets[slave_index+1]]}}
-
-    for proc in slaves_to_send.keys():
-        comm.send(slaves_to_send[proc], dest=proc, tag=1)
-
-    # Receive ghost slaves
-    if Wsub is None:
-        ghost_dofs = np.array(entity_dofs[local_size * bs
-                                          <= entity_dofs[:, 0]])
-    else:
-        ghost_dofs = np.array(entity_dofs[n_imap.size_local *
-                                          n_imap.block_size
-                                          <= entity_dofs[:, 1]])
-
-    ghost_blocks = ghost_dofs[:, 0]//bs - local_size
-    receiving_procs = []
-    for block in ghost_blocks:
-        receiving_procs.append(ghost_owners[block])
-    unique_procs = set(receiving_procs)
-    recv_slaves = {}
-
-    for proc in unique_procs:
-        recv_data = comm.recv(source=proc, tag=1)
-        recv_slaves.update(recv_data)
-    ghost_slaves, ghost_masters, ghost_coeffs, ghost_owners,\
-        ghost_offsets = [], [], [], [], [0]
-    for i, slave in enumerate(global_indices[ghost_dofs[:, 0]]):
-        if slave in recv_slaves.keys():
-            ghost_slaves.append(ghost_dofs[i, 0])
-            ghost_masters.extend(recv_slaves[slave]["masters"])
-            ghost_coeffs.extend(recv_slaves[slave]["coeffs"])
-            ghost_owners.extend(recv_slaves[slave]["owners"])
-            ghost_offsets.append(len(ghost_masters))
-=======
                         master = n_to_W[W_global_indices[
                             normal_dofs[master_indices[0]]]]
                         pair_masters = [normal_dofs[master_indices[0]]]
@@ -255,7 +158,6 @@
                         ghost_coeffs.extend(pair_coeffs)
                         ghost_offsets.append(len(ghost_masters))
                         ghost_owners.extend(pair_owners)
->>>>>>> 028d2bcd
 
     timer.stop()
     return ((slaves, ghost_slaves),
