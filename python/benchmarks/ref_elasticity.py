# Copyright (C) 2020 Jørgen S. Dokken
#
# This file is part of DOLFINX_MPC
#
# SPDX-License-Identifier:    LGPL-3.0-or-later

import argparse
import resource
import sys
import time
from contextlib import ExitStack

import h5py
import numpy as np
from petsc4py import PETSc

import dolfinx
import dolfinx.common
import dolfinx.io
import dolfinx.la
import dolfinx.log
import dolfinx.mesh
import ufl
from mpi4py import MPI


def build_elastic_nullspace(V):
    """Function to build nullspace for 2D/3D elasticity"""

    # Get geometric dim
    gdim = V.mesh.geometry.dim
    assert gdim == 2 or gdim == 3

    # Set dimension of nullspace
    dim = 3 if gdim == 2 else 6

    # Create list of vectors for null space
    nullspace_basis = [dolfinx.cpp.la.create_vector(
        V.dofmap.index_map) for i in range(dim)]

    with ExitStack() as stack:
        vec_local = [stack.enter_context(x.localForm())
                     for x in nullspace_basis]
        basis = [np.asarray(x) for x in vec_local]

        # Build translational null space basis
        for i in range(gdim):
            dofs = V.sub(i).dofmap.list
            basis[i][dofs.array()] = 1.0

        # Build rotational null space basis
        if gdim == 2:
            V.sub(0).set_x(basis[2], -1.0, 1)
            V.sub(1).set_x(basis[2], 1.0, 0)
        elif gdim == 3:
            V.sub(0).set_x(basis[3], -1.0, 1)
            V.sub(1).set_x(basis[3], 1.0, 0)

            V.sub(0).set_x(basis[4], 1.0, 2)
            V.sub(2).set_x(basis[4], -1.0, 0)

            V.sub(2).set_x(basis[5], 1.0, 1)
            V.sub(1).set_x(basis[5], -1.0, 2)

    basis = dolfinx.la.VectorSpaceBasis(nullspace_basis)
    basis.orthonormalize()

    _x = [basis[i] for i in range(6)]
    nsp = PETSc.NullSpace().create(vectors=_x)
    return nsp


def ref_elasticity(tetra=True, out_xdmf=None, r_lvl=0, out_hdf5=None,
                   xdmf=False, boomeramg=False, kspview=False, degree=1):
    if tetra:
        if degree == 1:
            N = 3
        else:
            N = 2
        mesh = dolfinx.UnitCubeMesh(MPI.COMM_WORLD, N, N, N)
    else:
        N = 3
        mesh = dolfinx.UnitCubeMesh(MPI.COMM_WORLD, N, N, N,
                                    dolfinx.cpp.mesh.CellType.hexahedron)
    for i in range(r_lvl):
        # dolfinx.log.set_log_level(dolfinx.log.LogLevel.INFO)
        N *= 2
        if tetra:
            mesh = dolfinx.mesh.refine(mesh, redistribute=True)
        else:
            mesh = dolfinx.UnitCubeMesh(MPI.COMM_WORLD, N, N, N,
                                        dolfinx.cpp.mesh.CellType.hexahedron)
        # dolfinx.log.set_log_level(dolfinx.log.LogLevel.ERROR)
    N = degree*N
    fdim = mesh.topology.dim - 1
    V = dolfinx.VectorFunctionSpace(mesh, ("Lagrange", int(degree)))

    # Generate Dirichlet BC on lower boundary (Fixed)
    u_bc = dolfinx.function.Function(V)
    with u_bc.vector.localForm() as u_local:
        u_local.set(0.0)

    def boundaries(x):
        return np.isclose(x[0], np.finfo(float).eps)
    facets = dolfinx.mesh.locate_entities_boundary(mesh, fdim,
                                                   boundaries)
    topological_dofs = dolfinx.fem.locate_dofs_topological(V, fdim, facets)
    bc = dolfinx.fem.DirichletBC(u_bc, topological_dofs)
    bcs = [bc]

    # Create traction meshtag
    def traction_boundary(x):
        return np.isclose(x[0], 1)
    t_facets = dolfinx.mesh.locate_entities_boundary(mesh, fdim,
                                                     traction_boundary)
    facet_values = np.ones(len(t_facets), dtype=np.int32)
    mt = dolfinx.MeshTags(mesh, fdim, t_facets, facet_values)

    # Elasticity parameters
    E = 1.0e4
    nu = 0.1
    mu = dolfinx.Constant(mesh, E / (2.0 * (1.0 + nu)))
    lmbda = dolfinx.Constant(mesh, E * nu / ((1.0 + nu) * (1.0 - 2.0 * nu)))
    g = dolfinx.Constant(mesh, (0, 0, -1e2))
    x = ufl.SpatialCoordinate(mesh)
    f = dolfinx.Constant(mesh, 1e4) * \
        ufl.as_vector((0, -(x[2]-0.5)**2, (x[1]-0.5)**2))

    # Stress computation
    def sigma(v):
        return (2.0 * mu * ufl.sym(ufl.grad(v)) +
                lmbda * ufl.tr(ufl.sym(ufl.grad(v))) * ufl.Identity(len(v)))

    # Define variational problem
    u = ufl.TrialFunction(V)
    v = ufl.TestFunction(V)
    a = ufl.inner(sigma(u), ufl.grad(v)) * ufl.dx
    lhs = ufl.inner(g, v)*ufl.ds(domain=mesh,
                                 subdomain_data=mt, subdomain_id=1)\
        + ufl.inner(f, v)*ufl.dx
    if MPI.COMM_WORLD.rank == 0:
        print("Problem size {0:d} ".format(V.dim))

    # Generate reference matrices and unconstrained solution
    A_org = dolfinx.fem.assemble_matrix(a, bcs)
    A_org.assemble()
    null_space_org = build_elastic_nullspace(V)
    A_org.setNearNullSpace(null_space_org)

    L_org = dolfinx.fem.assemble_vector(lhs)
    dolfinx.fem.apply_lifting(L_org, [a], [bcs])
    L_org.ghostUpdate(addv=PETSc.InsertMode.ADD_VALUES,
                      mode=PETSc.ScatterMode.REVERSE)
    dolfinx.fem.set_bc(L_org, bcs)
    opts = PETSc.Options()
    if boomeramg:
        opts["ksp_type"] = "cg"
        opts["ksp_rtol"] = 1.0e-5
        opts["pc_type"] = "hypre"
        opts['pc_hypre_type'] = 'boomeramg'
        opts["pc_hypre_boomeramg_max_iter"] = 1
        opts["pc_hypre_boomeramg_cycle_type"] = "v"
        # opts["pc_hypre_boomeramg_print_statistics"] = 1
        assert(False)
    else:
        opts["ksp_rtol"] = 1.0e-8
        opts["pc_type"] = "gamg"
        opts["pc_gamg_type"] = "agg"
        opts["pc_gamg_coarse_eq_limit"] = 1000
        opts["pc_gamg_sym_graph"] = True
        opts["mg_levels_ksp_type"] = "chebyshev"
        opts["mg_levels_pc_type"] = "jacobi"
        opts["mg_levels_esteig_ksp_type"] = "cg"
        opts["matptap_via"] = "scalable"
        opts["pc_gamg_square_graph"] = 2
        opts["pc_gamg_threshold"] = 0.02
    # opts["help"] = None # List all available options
    # opts["ksp_view"] = None # List progress of solver

    # Create solver, set operator and options
    solver = PETSc.KSP().create(MPI.COMM_WORLD)
    solver.setFromOptions()
    solver.setOperators(A_org)

    # Solve linear problem
    u_ = dolfinx.Function(V)
    start = time.time()
    with dolfinx.common.Timer("Ref solve"):
        solver.solve(L_org, u_.vector)
    end = time.time()
    u_.vector.ghostUpdate(addv=PETSc.InsertMode.INSERT,
                          mode=PETSc.ScatterMode.FORWARD)
    if kspview:
        solver.view()

    it = solver.getIterationNumber()
    if out_hdf5 is not None:
        d_set = out_hdf5.get("its")
        d_set[r_lvl] = it
        d_set = out_hdf5.get("num_dofs")
        d_set[r_lvl] = V.dim
        d_set = out_hdf5.get("solve_time")
        d_set[r_lvl, MPI.COMM_WORLD.rank] = end-start

    if MPI.COMM_WORLD.rank == 0:
        print("Refinement level {0:d}, Iterations {1:d}".format(r_lvl, it))

    # List memory usage
    mem = sum(MPI.COMM_WORLD.allgather(
        resource.getrusage(resource.RUSAGE_SELF).ru_maxrss))
    if MPI.COMM_WORLD.rank == 0:
        print("{1:d}: Max usage after trad. solve {0:d} (kb)"
              .format(mem, r_lvl))

    if xdmf:

        # Name formatting of functions
        u_.name = "u_unconstrained"

        fname = "results/ref_elasticity_{0:d}.xdmf".format(r_lvl)
        out_xdmf = dolfinx.io.XDMFFile(MPI.COMM_WORLD, fname, "w")
        out_xdmf.write_mesh(mesh)
        out_xdmf.write_function(u_, 0.0,
                                "Xdmf/Domain/"
                                + "Grid[@Name='{0:s}'][1]"
                                .format(mesh.name))
        out_xdmf.close()


if __name__ == "__main__":
    parser = argparse.ArgumentParser()
    parser.add_argument("--nref", default=1, type=np.int8, dest="n_ref",
                        help="Number of spatial refinements")
    parser.add_argument("--degree", default=1, type=np.int8, dest="degree",
                        help="CG Function space degree")
    parser.add_argument('--xdmf', action='store_true', dest="xdmf",
                        help="XDMF-output of function (Default false)")
    parser.add_argument('--timings', action='store_true', dest="timings",
                        help="List timings (Default false)")
    parser.add_argument('--kspview', action='store_true', dest="kspview",
                        help="View PETSc progress")
    parser.add_argument("-o", default='elasticity_ref.hdf5', dest="hdf5",
                        help="Name of HDF5 output file")
    ct_parser = parser.add_mutually_exclusive_group(required=False)
    ct_parser.add_argument('--tet', dest='tetra', action='store_true',
                           help="Tetrahedron elements")
    ct_parser.add_argument('--hex', dest='tetra', action='store_false',
                           help="Hexahedron elements")
    solver_parser = parser.add_mutually_exclusive_group(required=False)
    solver_parser.add_argument('--boomeramg', dest='boomeramg', default=True,
                               action='store_true',
                               help="Use BoomerAMG preconditioner (Default)")
    solver_parser.add_argument('--gamg', dest='boomeramg',
                               action='store_false',
                               help="Use PETSc GAMG preconditioner")
    args = parser.parse_args()
    thismodule = sys.modules[__name__]
    n_ref = timings = boomeramg = kspview = degree = hdf5 = xdmf = tetra = None
    for key in vars(args):
        setattr(thismodule, key, getattr(args, key))

    N = n_ref + 1

    # Setup hd5f output file
    h5f = h5py.File(hdf5, 'w', driver='mpio', comm=MPI.COMM_WORLD)
    h5f.create_dataset("its", (N,), dtype=np.int32)
    h5f.create_dataset("num_dofs", (N,), dtype=np.int32)
    sd = h5f.create_dataset(
        "solve_time", (N, MPI.COMM_WORLD.size), dtype=np.float64)
    solver = "BoomerAMG" if boomeramg else "GAMG"
    ct = "Tet" if tetra else "Hex"
    sd.attrs["solver"] = np.string_(solver)
    sd.attrs["degree"] = np.string_(str(int(degree)))
    sd.attrs["ct"] = np.string_(ct)

    # Loop over refinement levels
    for i in range(N):
        if MPI.COMM_WORLD.rank == 0:
            dolfinx.log.set_log_level(dolfinx.log.LogLevel.INFO)
            dolfinx.log.log(dolfinx.log.LogLevel.INFO,
                            "Run {0:1d} in progress".format(i))
            dolfinx.log.set_log_level(dolfinx.log.LogLevel.ERROR)
        ref_elasticity(tetra=tetra, r_lvl=i, out_hdf5=h5f,
<<<<<<< HEAD
                       xdmf=xdmf, boomeramg=boomeramg, kspview=kspview,
                       degree=degree)
        if timings:
=======
                       xdmf=xdmf, boomeramg=boomeramg, kspview=kspview, degree=degree)
        if timings and i == N-1:
>>>>>>> 652bcb1a
            dolfinx.common.list_timings(
                MPI.COMM_WORLD, [dolfinx.common.TimingType.wall])
    h5f.close()<|MERGE_RESOLUTION|>--- conflicted
+++ resolved
@@ -281,14 +281,9 @@
                             "Run {0:1d} in progress".format(i))
             dolfinx.log.set_log_level(dolfinx.log.LogLevel.ERROR)
         ref_elasticity(tetra=tetra, r_lvl=i, out_hdf5=h5f,
-<<<<<<< HEAD
                        xdmf=xdmf, boomeramg=boomeramg, kspview=kspview,
                        degree=degree)
-        if timings:
-=======
-                       xdmf=xdmf, boomeramg=boomeramg, kspview=kspview, degree=degree)
         if timings and i == N-1:
->>>>>>> 652bcb1a
             dolfinx.common.list_timings(
                 MPI.COMM_WORLD, [dolfinx.common.TimingType.wall])
     h5f.close()