--- conflicted
+++ resolved
@@ -370,14 +370,11 @@
                             "Run {0:1d} in progress".format(i))
             dolfinx.log.set_log_level(dolfinx.log.LogLevel.ERROR)
         bench_elasticity_edge(tetra=tetra, r_lvl=i, out_hdf5=h5f, xdmf=xdmf,
-<<<<<<< HEAD
+
                               boomeramg=boomeramg, kspview=kspview,
                               degree=degree)
-        if timings:
-=======
-                              boomeramg=boomeramg, kspview=kspview, degree=degree)
+
         if timings and i == N-1:
->>>>>>> 652bcb1a
             dolfinx.common.list_timings(MPI.COMM_WORLD,
                                         [dolfinx.common.TimingType.wall])
     h5f.close()